/*
 * Licensed to the Apache Software Foundation (ASF) under one or more
 * contributor license agreements.  See the NOTICE file distributed with
 * this work for additional information regarding copyright ownership.
 * The ASF licenses this file to You under the Apache License, Version 2.0
 * (the "License"); you may not use this file except in compliance with
 * the License.  You may obtain a copy of the License at
 *
 *    http://www.apache.org/licenses/LICENSE-2.0
 *
 * Unless required by applicable law or agreed to in writing, software
 * distributed under the License is distributed on an "AS IS" BASIS,
 * WITHOUT WARRANTIES OR CONDITIONS OF ANY KIND, either express or implied.
 * See the License for the specific language governing permissions and
 * limitations under the License.
 */
package org.apache.spark.deploy.rest.kubernetes.v2

import okhttp3.{RequestBody, ResponseBody}
import retrofit2.Call
import retrofit2.http.{Multipart, Streaming}

<<<<<<< HEAD
import org.apache.spark.deploy.rest.kubernetes.v1.KubernetesCredentials

=======
>>>>>>> e5f26aa6
/**
 * Retrofit-compatible variant of {@link ResourceStagingService}. For documentation on
 * how to use this service, see the aforementioned JAX-RS based interface.
 */
private[spark] trait ResourceStagingServiceRetrofit {

  @Multipart
  @retrofit2.http.PUT("/api/resources/upload")
  def uploadResources(
      @retrofit2.http.Part("podLabels") podLabels: RequestBody,
      @retrofit2.http.Part("podNamespace") podNamespace: RequestBody,
      @retrofit2.http.Part("resources") resources: RequestBody,
      @retrofit2.http.Part("kubernetesCredentials")
          kubernetesCredentials: RequestBody): Call[String]

  @Streaming
  @retrofit2.http.GET("/api/resources/download")
  def downloadResources(
      @retrofit2.http.Header("Authorization") applicationSecret: String): Call[ResponseBody]
}<|MERGE_RESOLUTION|>--- conflicted
+++ resolved
@@ -20,11 +20,6 @@
 import retrofit2.Call
 import retrofit2.http.{Multipart, Streaming}
 
-<<<<<<< HEAD
-import org.apache.spark.deploy.rest.kubernetes.v1.KubernetesCredentials
-
-=======
->>>>>>> e5f26aa6
 /**
  * Retrofit-compatible variant of {@link ResourceStagingService}. For documentation on
  * how to use this service, see the aforementioned JAX-RS based interface.
